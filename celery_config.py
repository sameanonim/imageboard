from celery import Celery
from kombu import Queue, Exchange

def make_celery(app):
    celery = Celery(
<<<<<<< HEAD
        'app',
        broker=Config.CELERY_BROKER_URL,
        backend=Config.CELERY_RESULT_BACKEND,
        include=['utils.tasks']
=======
        app.import_name,
        broker=Config.CELERY_BROKER_URL,
        backend=Config.CELERY_RESULT_BACKEND
>>>>>>> bf1e5d7c
    )
    
    celery.conf.update(
        task_serializer='json',
        accept_content=['json'],
        result_serializer='json',
        timezone='UTC',
        enable_utc=True,
        task_queues=(
            Queue('default', Exchange('default'), routing_key='default'),
            Queue('image_processing', Exchange('image_processing'), routing_key='image_processing'),
            Queue('video_processing', Exchange('video_processing'), routing_key='video_processing'),
        ),
        task_routes={
            'app.tasks.process_image': {'queue': 'image_processing'},
            'app.tasks.process_video': {'queue': 'video_processing'},
        },
        worker_prefetch_multiplier=1,
        worker_max_tasks_per_child=1000,
        worker_max_memory_per_child=200000,  # 200MB
        worker_log_format='[%(asctime)s: %(levelname)s/%(processName)s] %(message)s',
        worker_task_log_format='[%(asctime)s: %(levelname)s/%(processName)s][%(task_name)s(%(task_id)s)] %(message)s',
        task_acks_late=True,
        task_reject_on_worker_lost=True,
        task_default_retry_delay=300,  # 5 минут
        task_max_retries=3
    )

    class ContextTask(celery.Task):
        def __call__(self, *args, **kwargs):
            with app.app_context():
                return self.run(*args, **kwargs)

    celery.Task = ContextTask
    return celery<|MERGE_RESOLUTION|>--- conflicted
+++ resolved
@@ -1,45 +1,46 @@
 from celery import Celery
 from kombu import Queue, Exchange
+from config import Config
+
+# Настройки Celery
+broker_url = 'redis://redis:6379/0'
+result_backend = 'redis://redis:6379/0'
+
+# Настройки очередей
+task_queues = (
+    Queue('default', Exchange('default'), routing_key='default'),
+    Queue('image_processing', Exchange('image_processing'), routing_key='image_processing'),
+    Queue('video_processing', Exchange('video_processing'), routing_key='video_processing'),
+)
+
+# Настройки маршрутизации
+task_routes = {
+    'app.tasks.process_image': {'queue': 'image_processing'},
+    'app.tasks.process_video': {'queue': 'video_processing'},
+}
+
+# Настройки производительности
+worker_prefetch_multiplier = 1
+worker_max_tasks_per_child = 1000
+worker_max_memory_per_child = 200000  # 200MB
+
+# Настройки логирования
+worker_log_format = '[%(asctime)s: %(levelname)s/%(processName)s] %(message)s'
+worker_task_log_format = '[%(asctime)s: %(levelname)s/%(processName)s][%(task_name)s(%(task_id)s)] %(message)s'
+
+# Настройки повторных попыток
+task_acks_late = True
+task_reject_on_worker_lost = True
+task_default_retry_delay = 300  # 5 минут
+task_max_retries = 3
 
 def make_celery(app):
     celery = Celery(
-<<<<<<< HEAD
-        'app',
-        broker=Config.CELERY_BROKER_URL,
-        backend=Config.CELERY_RESULT_BACKEND,
-        include=['utils.tasks']
-=======
         app.import_name,
-        broker=Config.CELERY_BROKER_URL,
-        backend=Config.CELERY_RESULT_BACKEND
->>>>>>> bf1e5d7c
+        broker=broker_url,
+        backend=result_backend
     )
-    
-    celery.conf.update(
-        task_serializer='json',
-        accept_content=['json'],
-        result_serializer='json',
-        timezone='UTC',
-        enable_utc=True,
-        task_queues=(
-            Queue('default', Exchange('default'), routing_key='default'),
-            Queue('image_processing', Exchange('image_processing'), routing_key='image_processing'),
-            Queue('video_processing', Exchange('video_processing'), routing_key='video_processing'),
-        ),
-        task_routes={
-            'app.tasks.process_image': {'queue': 'image_processing'},
-            'app.tasks.process_video': {'queue': 'video_processing'},
-        },
-        worker_prefetch_multiplier=1,
-        worker_max_tasks_per_child=1000,
-        worker_max_memory_per_child=200000,  # 200MB
-        worker_log_format='[%(asctime)s: %(levelname)s/%(processName)s] %(message)s',
-        worker_task_log_format='[%(asctime)s: %(levelname)s/%(processName)s][%(task_name)s(%(task_id)s)] %(message)s',
-        task_acks_late=True,
-        task_reject_on_worker_lost=True,
-        task_default_retry_delay=300,  # 5 минут
-        task_max_retries=3
-    )
+    celery.conf.update(app.config)
 
     class ContextTask(celery.Task):
         def __call__(self, *args, **kwargs):
